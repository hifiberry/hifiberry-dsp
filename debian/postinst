--- conflicted
+++ resolved
@@ -1,23 +1,6 @@
 #!/bin/sh
 
-<<<<<<< HEAD
-# Enable systemd service
-if [ -d /run/systemd/system ]; then
-    if [ -f /lib/systemd/system/sigmatcpserver.service ]; then
-        echo "Installing HiFiBerry DSP systemd service..."
-        systemctl daemon-reload
-        systemctl enable sigmatcpserver.service
-        echo "Systemd service enabled. To start it, run: systemctl start sigmatcpserver"
-    else
-        echo "Warning: systemd service file not found at /lib/systemd/system/sigmatcpserver.service"
-        echo "Service file may not have been installed correctly."
-    fi
-else
-    echo "Systemd not detected, skipping service installation."
-fi
-=======
 set -e
->>>>>>> e0983c1a
 
 # Enable systemd service
 if [ "$1" = "configure" ]; then
